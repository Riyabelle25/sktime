""" BOSS classifiers
dictionary based BOSS classifiers based on SFA transform. Contains a single BOSS and a BOSS ensemble
"""

__author__ = "Matthew Middlehurst"
__all__ = ["BOSSEnsemble", "BOSSIndividual", "boss_distance"]

import numpy as np
import random
import sys
import pandas as pd
import time
import math

from itertools import compress
from sklearn.base import BaseEstimator
from sklearn.utils.multiclass import class_distribution
from sktime.transformers.dictionary_based.SFA import SFA


# TO DO: Make more efficient




class BOSSEnsemble(BaseEstimator):

    """ Bag of SFA Symbols (BOSS)

    Bag of SFA Symbols Ensemble: implementation of BOSS from Schafer:
    @article
    {schafer15boss,
     author = {Patrick Schäfer,
            title = {The BOSS is concerned with time series classification in the presence of noise},
            journal = {Data Mining and Knowledge Discovery},
            volume = {29},
            number= {6},
            year = {2015}
    }
    Overview: Input n series length m
    BOSS performs a gird search over a set of parameter values, evaluating each with a LOOCV. If then retains
    all ensemble members within 92% of the best. There are three primary parameters: 
            alpha: alphabet size
            w: window length
            l: word length.
    for any combination, a single BOSS slides a window length w along the series. The w length window is shortened to 
    an l length word through taking a Fourier transform and keeping the first l/2 complex coefficients. These l 
    coefficents are then discretised into alpha possible values, to form a word length l. A histogram of words for each 
    series is formed and stored. fit involves finding n histograms. 

    predict uses 1 nearest neighbour with a bespoke distance function.  

    For the Java version, see
    https://github.com/TonyBagnall/uea-tsc/blob/master/src/main/java/timeseriesweka/classifiers/BOSS.java


    Parameters
    ----------
    randomised_ensemble     : bool, turns the option to just randomise the ensemble members rather than cross validate (default=False)
<<<<<<< HEAD
    random_state            : int or None, seed for random, integer, optional (default to no seed)
    threshold               : double [0,1]. retain all classifiers within threshold% of the best one, optional (default =0.92)
    max_ensemble_size       : int, retain a maximum number of classifiers, even if within threshold, optional (default = 500)
=======
    ensemble_size    : int, if randomising, generate this number of base classifiers (default=250)
    random_state            : int or None, seed for random, integer, optional (default to no seed)
    threshold               : double [0,1]. retain all classifiers within threshold% of the best one, optional (default =0.92)
    max_ensemble_size       : int, retain a maximum number of classifiers, even if within threshold, optional (default = 500)
    word_lengths             : list of int, search space for word lengths (default =100)
>>>>>>> f5917a51
    alphabet_size           : range of alphabet sizes to try (default to single value, 4)
    max_win_len_prop        : maximum window length as a proportion of series length (default =1)
    time_limit              : time contract to limit build time in minutes (default=0, no limit)
    word_lengths            : search range for word lengths (default =[16, 14, 12, 10, 8])
<<<<<<< HEAD
    alphabet_size           : range of alphabet size to search for (default, a single value a=4),
    min_window              : minimum window size, (default=10),
=======
    alphabet_size           : range of alphabet size to search for (default, a single value a=4)
    min_window              : minu=imum window size, (default=10)
>>>>>>> f5917a51
    norm_options            : search space for normalise, not normalise (default [True, False])

    Attributes
    ----------
<<<<<<< HEAD
    n_classes               : extracted from the data
    n_instances             : extracted from the data
    n_classifiers           : The final number of classifiers used (<=max_ensemble_size)
    series_length           : length of all series (assumed equal)
    classifiers             : array of DecisionTree classifiers
    weights                 : weight of each classifier in the ensemble

=======
    n_classes    : extracted from the data
    num_atts       : extracted from the data
    classifiers    : array of BOSSIndividual classifiers
>>>>>>> f5917a51
    """

    def __init__(self,
                 randomised_ensemble=False,
                 ensemble_size=250,
                 random_state=None,
                 threshold=0.92,
                 max_ensemble_size=500,
                 max_win_len_prop=1,
                 time_limit=0,
                 word_lengths=None,
                 alphabet_size=4,
                 min_window=10,
                 norm_options=None
                 ):
        if word_lengths is None:
            word_lengths = [16, 14, 12, 10, 8]
        if norm_options is None:
            norm_options = [True, False]
        if randomised_ensemble and max_ensemble_size == 500:
            max_ensemble_size = 50

        self.randomised_ensemble = randomised_ensemble
        self.ensemble_size = ensemble_size
        self.random_state = random_state
        random.seed(random_state)
        self.threshold = threshold
        self.max_ensemble_size = max_ensemble_size
        self.max_win_len_prop = max_win_len_prop
        self.time_limit = time_limit*6e+10

        self.seed = 0
        self.classifiers = []
        self.weights = []
        self.weight_sum = 0
        self.n_classes = 0
        self.classes_ = []
        self.class_dictionary = {}
        self.n_classifiers = 0
        self.series_length = 0
        self.n_instances = 0

        self.word_lengths = word_lengths
        self.norm_options = norm_options
        self.alphabet_size = alphabet_size
        self.min_window = min_window

    def fit(self, X, y):
        """Build an ensemble of BOSS classifiers from the training set (X, y), either through randomising over the para
         space to make a fixed size ensemble quickly or by creating a variable size ensemble of those within a threshold
         of the best
        Parameters
        ----------
        X : array-like or sparse matrix of shape = [n_instances, n_columns]
            The training input samples.  If a Pandas data frame is passed, it must have a single column. BOSS not configured
            to handle multivariate
        y : array-like, shape = [n_instances] The class labels.

        Returns
        -------
        self : object
         """

        if isinstance(X, pd.DataFrame):
            if X.shape[1] > 1:
                raise TypeError("BOSS cannot handle multivariate problems yet")
            elif isinstance(X.iloc[0, 0], pd.Series):
                X = np.asarray([a.values for a in X.iloc[:, 0]])
            else:
                raise TypeError(
                    "Input should either be a 2d numpy array, or a pandas dataframe with a single column of Series objects (TSF cannot yet handle multivariate problems")

        self.n_instances, self.series_length = X.shape
        self.n_classes = np.unique(y).shape[0]
        self.classes_ = class_distribution(np.asarray(y).reshape(-1, 1))[0][0]
        for index, classVal in enumerate(self.classes_):
            self.class_dictionary[classVal] = index

        # Window length parameter space dependent on series length

        max_window_searches = self.series_length / 4
        max_window = int(self.series_length * self.max_win_len_prop)
        win_inc = int((max_window - self.min_window) / max_window_searches)
        if win_inc < 1:
            win_inc = 1

        # cBOSS
        if self.randomised_ensemble:
            random.seed(self.seed)

            possible_parameters = self.unique_parameters(max_window, win_inc)
            num_classifiers = 0
            start_time = time.time_ns()
            train_time = 0
            subsample_size = int(self.n_instances * 0.7)
            lowest_acc = 0
            lowest_acc_idx = 0

            if self.time_limit > 0:
                self.ensemble_size = 0

            while (train_time < self.time_limit or num_classifiers < self.ensemble_size) and len(
                    possible_parameters) > 0:
                parameters = possible_parameters.pop(random.randint(0, len(possible_parameters) - 1))

                subsample = np.random.randint(self.n_instances, size=subsample_size)
                X_subsample = X[subsample, :]
                y_subsample = y[subsample]

                boss = BOSSIndividual(parameters[0], parameters[1], self.alphabet_size, parameters[2])
                boss.fit(X_subsample, y_subsample)
                boss.clean()

                boss.accuracy = self.individual_train_acc(boss, y_subsample, subsample_size, lowest_acc)
                weight = math.pow(boss.accuracy, 4)

                if num_classifiers < self.max_ensemble_size:
                    if boss.accuracy < lowest_acc:
                        lowest_acc = boss.accuracy
                        lowest_acc_idx = num_classifiers
                    self.weights.append(weight)
                    self.classifiers.append(boss)
                elif boss.accuracy > lowest_acc:
                    self.weights[lowest_acc_idx] = weight
                    self.classifiers[lowest_acc_idx] = boss
                    lowest_acc, lowest_acc_idx = self.worst_ensemble_acc()

                num_classifiers += 1
                train_time = time.time_ns() - start_time
        # BOSS
        else:
            max_acc = -1
            min_max_acc = -1

            for i, normalise in enumerate(self.norm_options):
                for win_size in range(self.min_window, max_window + 1, win_inc):
                    boss = BOSSIndividual(win_size, self.word_lengths[0], self.alphabet_size, normalise)
                    boss.fit(X, y)

                    best_classifier_for_win_size = boss
                    best_acc_for_win_size = -1
                    best_word_len = self.word_lengths[0]

                    for n, word_len in enumerate(self.word_lengths):
                        if n > 0:
                            boss = boss.shorten_bags(word_len)

                        boss.accuracy = self.individual_train_acc(boss, y, self.n_instances, best_acc_for_win_size)

                        if boss.accuracy >= best_acc_for_win_size:
                            best_acc_for_win_size = boss.accuracy
                            best_classifier_for_win_size = boss
                            best_word_len = word_len

                    if self.include_in_ensemble(best_acc_for_win_size, max_acc, min_max_acc, len(self.classifiers)):
                        best_classifier_for_win_size.clean()
                        best_classifier_for_win_size.set_word_len(best_word_len)
                        self.classifiers.append(best_classifier_for_win_size)

                        if best_acc_for_win_size > max_acc:
                            max_acc = best_acc_for_win_size
                            self.classifiers = list(compress(self.classifiers,
                                                             [classifier.accuracy >= max_acc * self.threshold for
                                                              c, classifier in enumerate(self.classifiers)]))

                        min_max_acc, min_acc_ind = self.worst_ensemble_acc()

                        if len(self.classifiers) > self.max_ensemble_size:
                            del self.classifiers[min_acc_ind]
                            min_max_acc, min_acc_ind = self.worst_ensemble_acc()

            self.weights = [1 for n in range(len(self.classifiers))]

        self.n_classifiers = len(self.classifiers)
        self.weight_sum = np.sum(self.weights)

    def predict(self, X):
        return [self.classes_[int(np.argmax(prob))] for prob in self.predict_proba(X)]

    def predict_proba(self, X):
        if isinstance(X, pd.DataFrame):
            if X.shape[1] > 1:
                raise TypeError("BOSS cannot handle multivariate problems yet")
            elif isinstance(X.iloc[0, 0], pd.Series):
                X = np.asarray([a.values for a in X.iloc[:, 0]])
            else:
                raise TypeError(
                    "Input should either be a 2d numpy array, or a pandas dataframe with a single column of Series objects (TSF cannot yet handle multivariate problems")

        sums = np.zeros((X.shape[0], self.n_classes))

        for n, clf in enumerate(self.classifiers):
            preds = clf.predict(X)
            for i in range(0, X.shape[0]):
                sums[i, self.class_dictionary.get(preds[i])] += self.weights[n]

        dists = sums / (np.ones(self.n_classes) * self.weight_sum)

        return dists

    def include_in_ensemble(self, acc, max_acc, min_max_acc, size):
        if acc >= max_acc * self.threshold:
            if size >= self.max_ensemble_size:
                return acc > min_max_acc
            else:
                return True
        return False

    def worst_ensemble_acc(self):
        min_acc = -1
        min_acc_idx = 0

        for c, classifier in enumerate(self.classifiers):
            if classifier.accuracy < min_acc:
                min_acc = classifier.accuracy
                min_acc_idx = c

        return min_acc, min_acc_idx

    def get_train_probs(self, X):
        num_inst = X.shape[0]
        results = np.zeros((num_inst, self.n_classes))
        divisor = (np.ones(self.n_classes) * self.n_classifiers)
        for i in range(num_inst):
            sums = np.zeros(self.n_classes)

            for n in range(len(self.classifiers)):
                sums[self.class_dictionary.get(self.classifiers[n].train_predict(i), -1)] += 1

            dists = sums / divisor
            for n in range(self.n_classes):
                results[i][n] = dists[n]

        return results

    def find_ensemble_train_acc(self, X, y):
        num_inst = X.shape[0]
        results = np.zeros((2 + self.n_classes, num_inst + 1))
        correct = 0

        for i in range(num_inst):
            sums = np.zeros(self.n_classes)

            for n in range(len(self.classifiers)):
                sums[self.class_dictionary.get(self.classifiers[n].train_predict(i), -1)] += 1

            dists = sums / (np.ones(self.n_classes) * self.n_classifiers)
            c = dists.argmax()

            if c == self.class_dictionary.get(y[i], -1):
                correct += 1

            results[0][i + 1] = self.class_dictionary.get(y[i], -1)
            results[1][i + 1] = c

            for n in range(self.n_classes):
                results[2 + n][i + 1] = dists[n]

        results[0][0] = correct / num_inst
        return results

    def unique_parameters(self, max_window, win_inc):
        possible_parameters = [[win_size, word_len, normalise] for n, normalise in enumerate(self.norm_options)
                               for win_size in range(self.min_window, max_window + 1, win_inc)
                               for g, word_len in enumerate(self.word_lengths)]

        return possible_parameters

    def individual_train_acc(self, boss, y, train_size, lowest_acc):
        correct = 0
        required_correct = int(lowest_acc * train_size)

        for i in range(train_size):
            if correct + train_size - i < required_correct:
                return -1

            c = boss.train_predict(i)

            if c == y[i]:
                correct += 1

        return correct / train_size


class BOSSIndividual(BaseEstimator):
    """ Single Bag of SFA Symbols (BOSS) classifier

    Bag of SFA Symbols Ensemble: implementation of BOSS from Schaffer :
    @article
    """

    def __init__(self,
                 window_size,
                 word_length,
                 alphabet_size,
                 norm
                 ):
        self.window_size = window_size
        self.word_length = word_length
        self.alphabet_size = alphabet_size
        self.norm = norm

        self.transform = SFA(word_length, alphabet_size, window_size=window_size, norm=norm, remove_repeat_words=True,
                             save_words=True)
        self.transformed_data = []
        self.accuracy = 0

        self.class_vals = []
        self.num_classes = 0
        self.classes_ = []
        self.class_dictionary = {}

    def fit(self, X, y):
        sfa = self.transform.fit_transform(X)
        self.transformed_data = [series.to_dict() for series in sfa.iloc[:, 0]]

        self.class_vals = y
        self.num_classes = np.unique(y).shape[0]
        self.classes_ = class_distribution(np.asarray(y).reshape(-1, 1))[0][0]
        for index, classVal in enumerate(self.classes_):
            self.class_dictionary[classVal] = index

    def predict(self, X):
        if isinstance(X, pd.DataFrame):
            if X.shape[1] > 1:
                raise TypeError("BOSS cannot handle multivariate problems yet")
            elif isinstance(X.iloc[0, 0], pd.Series):
                X = np.asarray([a.values for a in X.iloc[:, 0]])
            else:
                raise TypeError(
                    "Input should either be a 2d numpy array, or a pandas dataframe with a single column of Series objects (TSF cannot yet handle multivariate problems")

        num_insts = X.shape[0]
        classes = np.zeros(num_insts, dtype=np.int_)

        test_bags = self.transform.transform(X)
        test_bags = [series.to_dict() for series in test_bags.iloc[:, 0]]

        for i, test_bag in enumerate(test_bags):
            bestDist = sys.float_info.max
            nn = -1

            for n, bag in enumerate(self.transformed_data):
                dist = boss_distance(test_bag, bag, bestDist)

                if dist < bestDist:
                    bestDist = dist
                    nn = self.class_vals[n]

            classes[i] = nn

        return classes

    def predict_proba(self, X):
        dists = np.zeros((X.shape[0], self.num_classes))

        preds = self.predict(X)
        for i in range(0, X.shape[0]):
            dists[i, self.class_dictionary.get(preds[i])] += 1

        return dists

    def train_predict(self, train_num):
        test_bag = self.transformed_data[train_num]
        best_dist = sys.float_info.max
        nn = -1

        for n, bag in enumerate(self.transformed_data):
            if n == train_num:
                continue

            dist = boss_distance(test_bag, bag, best_dist)

            if dist < best_dist:
                best_dist = dist
                nn = self.class_vals[n]

        return nn

    def shorten_bags(self, word_len):
        newBOSS = BOSSIndividual(self.window_size, word_len, self.alphabet_size, self.norm)
        newBOSS.transform = self.transform
        sfa = self.transform.shorten_bags(word_len)
        newBOSS.transformed_data = [series.to_dict() for series in sfa.iloc[:, 0]]
        newBOSS.class_vals = self.class_vals

        return newBOSS

    def clean(self):
        self.transform.words = None
        self.transform.save_words = False

    def set_word_len(self, word_len):
        self.word_length = word_len
        self.transform.word_length = word_len


def boss_distance(first, second, best_dist=sys.float_info.max):
    dist = 0

    if isinstance(first, dict):
        for word, val_a in first.items():
            val_b = second.get(word, 0)
            dist += (val_a - val_b) * (val_a - val_b)

            if dist > best_dist:
                return sys.float_info.max
    else:
        dist = np.sum([0 if first[n] == 0 else (first[n] - second[n]) * (first[n] - second[n])
                       for n in range(len(first))])

    return dist<|MERGE_RESOLUTION|>--- conflicted
+++ resolved
@@ -39,16 +39,16 @@
     }
     Overview: Input n series length m
     BOSS performs a gird search over a set of parameter values, evaluating each with a LOOCV. If then retains
-    all ensemble members within 92% of the best. There are three primary parameters: 
+    all ensemble members within 92% of the best. There are three primary parameters:
             alpha: alphabet size
             w: window length
             l: word length.
-    for any combination, a single BOSS slides a window length w along the series. The w length window is shortened to 
-    an l length word through taking a Fourier transform and keeping the first l/2 complex coefficients. These l 
-    coefficents are then discretised into alpha possible values, to form a word length l. A histogram of words for each 
-    series is formed and stored. fit involves finding n histograms. 
-
-    predict uses 1 nearest neighbour with a bespoke distance function.  
+    for any combination, a single BOSS slides a window length w along the series. The w length window is shortened to
+    an l length word through taking a Fourier transform and keeping the first l/2 complex coefficients. These l
+    coefficents are then discretised into alpha possible values, to form a word length l. A histogram of words for each
+    series is formed and stored. fit involves finding n histograms.
+
+    predict uses 1 nearest neighbour with a bespoke distance function.
 
     For the Java version, see
     https://github.com/TonyBagnall/uea-tsc/blob/master/src/main/java/timeseriesweka/classifiers/BOSS.java
@@ -57,33 +57,19 @@
     Parameters
     ----------
     randomised_ensemble     : bool, turns the option to just randomise the ensemble members rather than cross validate (default=False)
-<<<<<<< HEAD
     random_state            : int or None, seed for random, integer, optional (default to no seed)
     threshold               : double [0,1]. retain all classifiers within threshold% of the best one, optional (default =0.92)
     max_ensemble_size       : int, retain a maximum number of classifiers, even if within threshold, optional (default = 500)
-=======
-    ensemble_size    : int, if randomising, generate this number of base classifiers (default=250)
-    random_state            : int or None, seed for random, integer, optional (default to no seed)
-    threshold               : double [0,1]. retain all classifiers within threshold% of the best one, optional (default =0.92)
-    max_ensemble_size       : int, retain a maximum number of classifiers, even if within threshold, optional (default = 500)
-    word_lengths             : list of int, search space for word lengths (default =100)
->>>>>>> f5917a51
     alphabet_size           : range of alphabet sizes to try (default to single value, 4)
     max_win_len_prop        : maximum window length as a proportion of series length (default =1)
     time_limit              : time contract to limit build time in minutes (default=0, no limit)
     word_lengths            : search range for word lengths (default =[16, 14, 12, 10, 8])
-<<<<<<< HEAD
     alphabet_size           : range of alphabet size to search for (default, a single value a=4),
     min_window              : minimum window size, (default=10),
-=======
-    alphabet_size           : range of alphabet size to search for (default, a single value a=4)
-    min_window              : minu=imum window size, (default=10)
->>>>>>> f5917a51
     norm_options            : search space for normalise, not normalise (default [True, False])
 
     Attributes
     ----------
-<<<<<<< HEAD
     n_classes               : extracted from the data
     n_instances             : extracted from the data
     n_classifiers           : The final number of classifiers used (<=max_ensemble_size)
@@ -91,11 +77,6 @@
     classifiers             : array of DecisionTree classifiers
     weights                 : weight of each classifier in the ensemble
 
-=======
-    n_classes    : extracted from the data
-    num_atts       : extracted from the data
-    classifiers    : array of BOSSIndividual classifiers
->>>>>>> f5917a51
     """
 
     def __init__(self,
