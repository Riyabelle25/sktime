--- conflicted
+++ resolved
@@ -16,23 +16,11 @@
 from sklearn.utils import compute_sample_weight
 from sklearn.utils.validation import check_is_fitted
 from sklearn.utils.multiclass import class_distribution
-<<<<<<< HEAD
-=======
 from sklearn.metrics import accuracy_score
->>>>>>> 637b4e6a
 from sklearn.model_selection import StratifiedShuffleSplit
 from sklearn.exceptions import DataConversionWarning
 from sklearn.tree import DecisionTreeClassifier
 from sklearn.model_selection import GridSearchCV, RandomizedSearchCV, LeaveOneOut, cross_val_predict
-<<<<<<< HEAD
-from sklearn.neighbors import KNeighborsClassifier as KNN
-from ..pipeline import TSPipeline
-from ..transformers.series_to_tabular import RandomIntervalFeatureExtractor
-from ..utils.time_series import time_series_slope
-from ..distance_measures.elastic import dtw_distance, derivative_dtw_distance, \
-    weighted_derivative_dtw_distance, weighted_dtw_distance, lcss_distance, erp_distance, msm_distance
-from itertools import product
-=======
 from sktime.transformers.series_to_series import DerivativeSlopeTransformer
 from ..pipeline import TSPipeline
 from ..transformers.series_to_tabular import RandomIntervalFeatureExtractor
@@ -43,7 +31,6 @@
     wddtw_distance as wddtw_c, lcss_distance as lcss_c, erp_distance as erp_c, msm_distance as msm_c
 from itertools import product
 import time
->>>>>>> 637b4e6a
 
 
 __all__ = ["TimeSeriesForestClassifier", "ElasticEnsemble"]
@@ -536,31 +523,18 @@
     return tree
 
 
-<<<<<<< HEAD
-class ElasticEnsemble():
-=======
 class ElasticEnsemble:
     """ The Elastic Ensemble
 
     An ensemble of elastic nearest neighbor classifiers
 
     """
->>>>>>> 637b4e6a
     def __init__(
             self,
             distance_measures_to_include='all',
             proportion_of_param_options=1.0,
             proportion_train_in_param_finding=1.0,
             proportion_train_for_test=1.0,
-<<<<<<< HEAD
-            data_dimension_to_use = 0,
-            random_seed = 0,
-            dim_to_use = 0,
-            verbose=0
-    ):
-        if distance_measures_to_include == 'all':
-            self.distance_measures = [dtw_distance, derivative_dtw_distance, weighted_derivative_dtw_distance, weighted_dtw_distance, lcss_distance, erp_distance, msm_distance]
-=======
             data_dimension_to_use=0,
             random_seed=0,
             dim_to_use=0,
@@ -568,7 +542,6 @@
     ):
         if distance_measures_to_include == 'all':
             self.distance_measures = [dtw_c, ddtw_c, wdtw_c, wddtw_c, lcss_c, erp_c, msm_c]
->>>>>>> 637b4e6a
         else:
             self.distance_measures = distance_measures_to_include
         self.prop_train_in_param_finding = proportion_train_in_param_finding
@@ -582,66 +555,6 @@
         self.train_preds_by_classifier = None
         self.classes_ = None
         self.verbose = verbose
-<<<<<<< HEAD
-
-    def fit(self, X, y, **kwargs):
-        self.train_accs_by_classifier = np.zeros(len(self.distance_measures))
-        self.train_preds_by_classifier = [None] * len(self.distance_measures)
-        self.estimators_ = [None] * len(self.distance_measures)
-
-        self.classes_ = class_distribution(np.asarray(y).reshape(-1, 1))[0][0]
-
-        rand = np.random.RandomState(self.random_seed)
-
-        # convert X to numpy arrays for convenience
-        train_x = np.array([np.asarray(x) for x in X.iloc[:, self.dim_to_use]])
-
-        # setup:
-        #   - downsample train for param options if necessay
-        #   - for each constiuent, either use a full grid search or setup random grid search
-        #   - when best param option is found for each, use that param with full train to
-
-        # sample cases for param finding if prop to use < 1
-        if self.prop_train_in_param_finding < 1:
-            sss = StratifiedShuffleSplit(n_splits=1, test_size=self.prop_train_in_param_finding, random_state=rand)
-            for train_index, test_index in sss.split(X, y):
-                param_train_x = train_x[train_index]
-                param_train_y = y[train_index]
-        else:
-            param_train_x = train_x
-            param_train_y = y
-
-        # set up individual cross val objects
-
-        for dm in range(0, len(self.distance_measures)):
-            if self.verbose > 0:
-                print("Currently evaluating "+str(self.distance_measures[dm].__name__))
-            if self.prop_of_param_options == 1:
-                grid = GridSearchCV(
-                    estimator= KNN(metric=self.distance_measures[dm], n_neighbors=1, algorithm="brute"),
-                    param_grid=ElasticEnsemble._get_100_param_options(self.distance_measures[dm], train_x),
-                    cv=LeaveOneOut(),
-                    scoring='accuracy'
-                )
-            else:
-                grid = RandomizedSearchCV(
-                    estimator=KNN(metric=self.distance_measures[dm], n_neighbors=1, algorithm="brute"),
-                    param_distributions=ElasticEnsemble._get_100_param_options(self.distance_measures[dm], train_x),
-                    cv=LeaveOneOut(),
-                    scoring='accuracy',
-                    n_iter=100 * self.prop_of_param_options,
-                    random_state=rand
-                )
-
-            grid.fit(param_train_x, param_train_y)
-
-            best_model = KNN(algorithm="brute", n_neighbors=1, metric=self.distance_measures[dm], metric_params=grid.best_params_['metric_params'])
-            preds = cross_val_predict(best_model, train_x, y, cv=LeaveOneOut())
-
-            self.estimators_[dm] = KNN(algorithm="brute", n_neighbors=1, metric=self.distance_measures[dm], metric_params=grid.best_params_['metric_params'])
-            self.estimators_[dm].fit(train_x, y)
-            self.train_accs_by_classifier[dm] = grid.best_score_
-=======
         self.train = None
         self.constituent_build_times = None
 
@@ -770,25 +683,10 @@
             self.constituent_build_times.append(str(end_build_time-start_build_time))
             self.estimators_[dm] = best_model
             self.train_accs_by_classifier[dm] = acc
->>>>>>> 637b4e6a
             self.train_preds_by_classifier[dm] = preds
 
     def predict_proba(self, X):
 
-<<<<<<< HEAD
-        test_x = np.array([np.asarray(x) for x in X.iloc[:, self.dim_to_use]])
-        output_probas = []
-        for c in range(0, len(self.estimators_)):
-            this_train_acc = self.train_accs_by_classifier[c]
-            this_probas = np.multiply(self.estimators_[c].predict_proba(test_x), this_train_acc)
-            output_probas.append(this_probas)
-
-        output_probas = np.sum(output_probas,axis=0)
-        return output_probas
-
-    def predict(self, X, return_preds_and_probas=False):
-        probas = self.predict_proba(X)
-=======
         # Derivative DTW (DDTW) uses the regular DTW algorithm on data that are transformed into derivatives.
         # To increase the efficiency of DDTW we can pre-transform the data into derivatives, and then call the
         # standard DTW algorithm on it, rather than transforming each series every time a distance calculation
@@ -821,7 +719,6 @@
 
     def predict(self, X, return_preds_and_probas=False):
         probas = self.predict_proba(X) # does derivative transform within (if required)
->>>>>>> 637b4e6a
         idx = np.argmax(probas, axis=1)
         preds = np.asarray([self.classes_[x] for x in idx])
         if return_preds_and_probas is False:
@@ -829,10 +726,6 @@
         else:
             return preds, probas
 
-<<<<<<< HEAD
-    @staticmethod
-    def _get_100_param_options(distance_measure, train_x=None):
-=======
     def write_constituent_train_files(self, output_file_path, dataset_name, actual_y):
 
         for c in range(len(self.estimators_)):
@@ -868,26 +761,11 @@
 
     @staticmethod
     def _get_100_param_options(distance_measure, train_x=None, data_dim_to_use=0):
->>>>>>> 637b4e6a
 
         def get_inclusive(min_val, max_val, num_vals):
             inc = (max_val - min_val) / (num_vals-1)
             return np.arange(min_val, max_val + inc, inc)
 
-<<<<<<< HEAD
-        if distance_measure == dtw_distance or distance_measure == derivative_dtw_distance:
-            return {'metric_params': [{'window': x / 100} for x in range(0, 100)]}
-        elif distance_measure == weighted_dtw_distance or distance_measure == weighted_derivative_dtw_distance:
-            return {'metric_params': [{'g': x / 100} for x in range(0, 100)]}
-        elif distance_measure == lcss_distance:
-            train_std = np.std(train_x)
-            epsilons = get_inclusive(train_std*.2,train_std,10)
-            deltas = get_inclusive(int(len(train_x[0])/4),len(train_x[0]),10)
-            deltas = [int(d) for d in deltas]
-            a = list(product(epsilons, deltas))
-            return {'metric_params': [{'epsilon': a[x][0],'delta':a[x][1]} for x in range(0, len(a))]}
-        elif distance_measure == erp_distance():
-=======
         if distance_measure == dtw_c or distance_measure == ddtw_c:
             return {'metric_params': [{'w': x / 100} for x in range(0, 100)]}
         elif distance_measure == wdtw_c or distance_measure == wddtw_c:
@@ -900,17 +778,12 @@
             a = list(product(epsilons, deltas))
             return {'metric_params': [{'epsilon': a[x][0],'delta':a[x][1]} for x in range(0, len(a))]}
         elif distance_measure == erp_c:
->>>>>>> 637b4e6a
             train_std = np.std(train_x)
             band_sizes = get_inclusive(0, 0.25, 10)
             g_vals = get_inclusive(train_std * .2, train_std, 10)
             a = list(product(band_sizes, g_vals))
             return {'metric_params': [{'band_size': a[x][0], 'g': a[x][1]} for x in range(0, len(a))]}
-<<<<<<< HEAD
-        elif distance_measure == msm_distance:
-=======
         elif distance_measure == msm_c:
->>>>>>> 637b4e6a
             a = get_inclusive(0.01, 0.1, 25)
             b = get_inclusive(0.1, 1, 26)
             c = get_inclusive(1, 10, 26)
@@ -918,8 +791,4 @@
             return {'metric_params': [{'c': x} for x in np.concatenate([a,b[1:],c[1:],d[1:]])]}
         # elif distance_measure == twe_distance
         else:
-<<<<<<< HEAD
-            raise NotImplementedError("EE does not currently support: " + str(distance_measure))
-=======
-            raise NotImplementedError("EE does not currently support: " + str(distance_measure))
->>>>>>> 637b4e6a
+            raise NotImplementedError("EE does not currently support: " + str(distance_measure))