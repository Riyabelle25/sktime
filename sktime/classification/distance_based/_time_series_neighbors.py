--- conflicted
+++ resolved
@@ -26,7 +26,6 @@
 from sklearn.utils.multiclass import check_classification_targets
 from sklearn.utils.validation import check_array
 from sktime.distances.elastic import euclidean_distance
-<<<<<<< HEAD
 from sktime.distances.elastic_cython import ddtw_distance
 from sktime.distances.elastic_cython import dtw_distance
 from sktime.distances.elastic_cython import erp_distance
@@ -35,18 +34,6 @@
 from sktime.distances.elastic_cython import twe_distance
 from sktime.distances.elastic_cython import wddtw_distance
 from sktime.distances.elastic_cython import wdtw_distance
-=======
-from sktime.distances.elastic_cython import (
-    ddtw_distance,
-    dtw_distance,
-    erp_distance,
-    lcss_distance,
-    msm_distance,
-    twe_distance,
-    wddtw_distance,
-    wdtw_distance,
-)
->>>>>>> 45d88931
 
 from sktime.classification.base import BaseClassifier
 from sktime.distances.mpdist import mpdist
